--- conflicted
+++ resolved
@@ -27,22 +27,13 @@
 
 <LI>zero or more keyword/args pairs may be appended 
 
-<<<<<<< HEAD
 <LI>keyword = <I>group</I> or <I>type</I> or <I>push</I> 
-=======
-<LI>keyword = <I>group</I> or <I>type</I> or <I>file</I> 
->>>>>>> eef1dcc6
 
 <PRE>  group arg = group-ID
     group-ID = new or existing surface group to assign the surface elements to
   type arg = tfile
     tfile = binary file with per grid cell surface type values
-<<<<<<< HEAD
   push arg = yes or no = whether to push corner point values to 0/255 
-=======
-  file args = identical to those defined for the <A HREF = "write_surf.html">write_surf</A> command
-    this keyword must be last 
->>>>>>> eef1dcc6
 </PRE>
 
 </UL>
@@ -203,13 +194,8 @@
 </P>
 <HR>
 
-<<<<<<< HEAD
 <P>The following optional keywords affect attributes of the read-in
 surface elements.
-=======
-<P>The following optional keywords affect group and type settings for the
-read-in surface elements and output of the elements.
->>>>>>> eef1dcc6
 </P>
 <P>Surface groups are collections of surface elements.  Each surface
 element belongs to one or more surface groups; all elements belong to
@@ -271,7 +257,6 @@
 each surface element created in that grid cell by the marching cubes
 or squares algorithm.
 </P>
-<<<<<<< HEAD
 <P>The <I>push</I> keyword specifies whether or not (<I>yes</I> or <I>no</I>) to "push"
 grid corner points values to their minimum/maximum possible values,
 i.e. 0 or 255 respectively.  Each corner point value which is below
@@ -292,32 +277,6 @@
 created by the marching cubes or marching squares algorithms.
 </P>
 <P>The default for the <I>push</I> keyword is <I>yes</I>.
-=======
-<P>If the <I>file</I> keyword is used, the surfaces will be written out to the
-specified <I>filename</I> immediately after they are read in.  The
-arguments for this keyword are identical to those used for the
-<A HREF = "write_surf.html">write_surf</A> command.  This includes a file name with
-optional "*" and "%" wildcard characters, as well as its optional
-keywords.
-</P>
-<P>IMPORTANT NOTE: The <I>file</I> keyword must be the last keyword specified
-with the read_isurf command.  This is because all the remaining arguments
-are passed to the <A HREF = "write_surf.html">write_surf</A> command.
-</P>
-<P>The format for the output file is the same as the one written by the
-<A HREF = "write_surf.html">write_surf</A> command, or that is read by the
-<A HREF = "read_surf.html">read_surf</A> command.  This can be useful for
-visualizing the implicit surfaces with a tool that uses SPARTA surface
-data as input.
-</P>
-<P>IMPORTANT NOTE: If you write out implicit surfaces via the <I>file</I>
-keyword, they are written as if they were explicit surfaces.  Thus the
-file can only be read back into SPARTA via the
-<A HREF = "read_surf.html">read_surf</A> command, which will treat them as explicit
-surfaces.  At some point we will add a write_isurf command, so that
-dynamics implicit surfaces can be written in a format that allows them
-be be read back in as implicit surfaces.
->>>>>>> eef1dcc6
 </P>
 <HR>
 
