/* ----------------------------------------------------------------------
   SPARTA - Stochastic PArallel Rarefied-gas Time-accurate Analyzer
   http://sparta.sandia.gov
   Steve Plimpton, sjplimp@sandia.gov, Michael Gallis, magalli@sandia.gov
   Sandia National Laboratories

   Copyright (2014) Sandia Corporation.  Under the terms of Contract
   DE-AC04-94AL85000 with Sandia Corporation, the U.S. Government retains
   certain rights in this software.  This software is distributed under 
   the GNU General Public License.

   See the README file in the top-level SPARTA directory.
------------------------------------------------------------------------- */

#ifdef FIX_CLASS

FixStyle(emit/face,FixEmitFace)

#else

#ifndef SPARTA_FIX_EMIT_FACE_H
#define SPARTA_FIX_EMIT_FACE_H

#include "fix_emit.h"
#include "surf.h"
#include "grid.h"

namespace SPARTA_NS {

class FixEmitFace : public FixEmit {
 public:
  FixEmitFace(class SPARTA *, int, char **);
  virtual ~FixEmitFace();
  virtual void init();

  // one insertion task for a cell and a face

  struct Task {
    double lo[3];               // lower-left corner of face
    double hi[3];               // upper-right corner of face
    double normal[3];           // inward normal from external boundary
    double area;                // area of cell face
    double ntarget;             // # of mols to insert for all species
    double nrho;                // from mixture or adjacent subsonic cell
    double temp_thermal;        // from mixture or adjacent subsonic cell
    double temp_rot;            // from mixture or subsonic temp_thermal
    double temp_vib;            // from mixture or subsonic temp_thermal
    double vstream[3];          // from mixture or adjacent subsonic cell
    double *ntargetsp;          // # of mols to insert for each species,
                                //   only defined for PERSPECIES
    double *vscale;             // vscale for each species,
                                //   only defined for subsonic_style PONLY

    int icell;                  // associated cell index, unsplit or split cell
    int iface;                  // which face of unsplit or split cell
    int pcell;                  // associated cell index for particles
                                // unsplit or sub cell (not split cell)
    int ndim;                   // dim (0,1,2) normal to face
    int pdim,qdim;              // 2 dims (0,1,2) parallel to face
  };

 protected:
  int imix,np,subsonic,subsonic_style,subsonic_warning;
  int faces[6];
  int npertask,nthresh,twopass;
  double psubsonic,tsubsonic,nsubsonic;
  double tprefactor,soundspeed_mixture;

  // copies of data from other classes

  int dimension,nspecies;
  double fnum,dt;
  double *fraction,*cummulative;

                         // ntask = # of tasks is stored by parent class
  Task *tasks;           // list of particle insertion tasks
  int ntaskmax;          // max # of tasks allocated

  // active grid cells assigned to tasks, used by subsonic sorting

  int maxactive;
  int *activecell;

  // protected methods

  void create_task(int);
  virtual void perform_task();
  void perform_task_onepass();
  virtual void perform_task_twopass();
  virtual void grow_task();

  int split(int, int);

  void subsonic_inflow();
  void subsonic_sort();
  void subsonic_grid();

<<<<<<< HEAD
  void realloc_nspecies();
=======
  virtual void realloc_nspecies();
>>>>>>> eef1dcc6
  int option(int, char **);
};

}

#endif
#endif

/* ERROR/WARNING messages:

E: Illegal ... command

Self-explanatory.  Check the input script syntax and compare to the
documentation for the command.  You can use -echo screen as a
command-line option when running SPARTA to see the offending line.

E: Fix emit/face mixture ID does not exist

Self-explanatory.

E: Cannot use fix emit/face in z dimension for 2d simulation

Self-explanatory.

E: Cannot use fix emit/face in y dimension for axisymmetric

This is because the y dimension boundaries cannot be
emit/face boundaries for an axisymmetric model.

E: Cannot use fix emit/face n > 0 with perspecies yes

This is because the perspecies option calculates the
number of particles to insert itself.

E: Cannot use fix emit/face on periodic boundary

Self-explanatory.

E: Fix emit/face used on outflow boundary

Self-explanatory.

*/<|MERGE_RESOLUTION|>--- conflicted
+++ resolved
@@ -95,11 +95,7 @@
   void subsonic_sort();
   void subsonic_grid();
 
-<<<<<<< HEAD
-  void realloc_nspecies();
-=======
   virtual void realloc_nspecies();
->>>>>>> eef1dcc6
   int option(int, char **);
 };
 
