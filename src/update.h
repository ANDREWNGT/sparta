--- conflicted
+++ resolved
@@ -68,13 +68,10 @@
   int nstuck;                // # of particles stuck on surfs and deleted
 
   int reorder_period;        // # of timesteps between particle reordering
-<<<<<<< HEAD
   int nParticlesReorderSet;  // # of particles in reorder set in fixed memory reordering scheme
                              //  (on GPU, this will be number of threads for each reordering pass)
   int reorder_scheme;        // (copying full particle list or using a small fixed memory)
-=======
   int comm_mem_limit;        // max # of bytes in comm messase size for rebalance
->>>>>>> 75252a97
 
   int copymode;          // 1 if copy of class (prevents deallocation of
                          //  base class when child copy is destroyed)
