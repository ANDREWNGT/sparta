/* ----------------------------------------------------------------------
   SPARTA - Stochastic PArallel Rarefied-gas Time-accurate Analyzer
   http://sparta.sandia.gov
   Steve Plimpton, sjplimp@sandia.gov, Michael Gallis, magalli@sandia.gov
   Sandia National Laboratories

   Copyright (2014) Sandia Corporation.  Under the terms of Contract
   DE-AC04-94AL85000 with Sandia Corporation, the U.S. Government retains
   certain rights in this software.  This software is distributed under
   the GNU General Public License.

   See the README file in the top-level SPARTA directory.
------------------------------------------------------------------------- */

#include "math.h"
#include "string.h"
#include "stdlib.h"
#include "domain.h"
#include "style_region.h"
#include "update.h"
#include "grid.h"
#include "comm.h"
#include "particle.h"
#include "region.h"
#include "surf.h"
#include "surf_collide.h"
#include "comm.h"
#include "memory.h"
#include "error.h"

using namespace SPARTA_NS;

enum{XLO,XHI,YLO,YHI,ZLO,ZHI,INTERIOR};         // several files
enum{PERIODIC,OUTFLOW,REFLECT,SURFACE,AXISYM};  // several files

#define DELTAREGION 4

/* ---------------------------------------------------------------------- */

Domain::Domain(SPARTA *sparta) : Pointers(sparta)
{
  box_exist = 0;
  dimension = 3;
  axisymmetric = 0;
  boundary_collision_check = 1;

  for (int i = 0; i < 6; i++) bflag[i] = PERIODIC;
  for (int i = 0; i < 6; i++) surf_collide[i] = surf_react[i] = -1;

  // surface normals of 6 box faces pointed inward towards particles

  norm[XLO][0] =  1.0; norm[XLO][1] =  0.0; norm[XLO][2] =  0.0;
  norm[XHI][0] = -1.0; norm[XHI][1] =  0.0; norm[XHI][2] =  0.0;
  norm[YLO][0] =  0.0; norm[YLO][1] =  1.0; norm[YLO][2] =  0.0;
  norm[YHI][0] =  0.0; norm[YHI][1] = -1.0; norm[YHI][2] =  0.0;
  norm[ZLO][0] =  0.0; norm[ZLO][1] =  0.0; norm[ZLO][2] =  1.0;
  norm[ZHI][0] =  0.0; norm[ZHI][1] =  0.0; norm[ZHI][2] = -1.0;

  nregion = maxregion = 0;
  regions = NULL;
  copy = copymode = 0;
}

/* ---------------------------------------------------------------------- */

Domain::~Domain()
{
  if (copy || copymode) return;

  for (int i = 0; i < nregion; i++) delete regions[i];
  memory->sfree(regions);
}

/* ---------------------------------------------------------------------- */

void Domain::init()
{
  if (axisymmetric && dimension != 2)
    error->all(FLERR,"Axi-symmetry only allowed for 2d simulation");
  if (dimension == 2 && (bflag[ZLO] != PERIODIC || bflag[ZHI] != PERIODIC))
    error->all(FLERR,"Z dimension must be periodic for 2d simulation");

  // check grid cutoff versus box size

  int cutflag = 0;
  if (bflag[0] == PERIODIC && grid->cutoff > xprd) cutflag = 1;
  if (bflag[2] == PERIODIC && grid->cutoff > yprd) cutflag = 1;
  if (dimension == 3 && bflag[4] == PERIODIC && grid->cutoff > zprd) 
    cutflag = 1;
  if (cutflag) error->all(FLERR,"Grid cutoff is longer than "
                          "box length in a periodic dimension");

  // check that every SURFACE boundary is assigned to a surf collision model
  // skip if caller turned off the check, e.g. BalanceGrid

  if (boundary_collision_check) {
    for (int i = 0; i < 6; i++)
      if (bflag[i] == SURFACE && surf_collide[i] < 0)
        error->all(FLERR,"Box boundary not assigned a surf_collide ID");
  }

<<<<<<< HEAD
  // if a SURFACE boundary is assigned a reaction model
  // then its collision model must allow reactions

  for (int i = 0; i < 2*dimension; i++)
    if (surf_react[i] >= 0 && surf->sc[surf_collide[i]]->allowreact == 0)
      error->all(FLERR,"Box face with reaction model, "
                 "but collision model does not allow reactions");
=======
  int cutflag = 0;
  if (bflag[0] == PERIODIC && grid->cutoff > xprd) cutflag = 1;
  if (bflag[2] == PERIODIC && grid->cutoff > yprd) cutflag = 1;
  if (dimension == 3 && bflag[4] == PERIODIC && grid->cutoff > zprd)
    cutflag = 1;
  if (cutflag) error->all(FLERR,"Grid cutoff is longer than "
                          "box length in a periodic dimension");
>>>>>>> dd764422

  // surfreactany = 1 if any face has surface reactions assigned to it

  surfreactany = 0;
  for (int i = 0; i < 6; i++)
    if (surf_react[i] >= 0) surfreactany = 1;
}

/* ----------------------------------------------------------------------
   set initial global box
   assumes boxlo/hi already set
------------------------------------------------------------------------- */

void Domain::set_initial_box()
{
  if (boxlo[0] >= boxhi[0] || boxlo[1] >= boxhi[1] || boxlo[2] >= boxhi[2])
    error->one(FLERR,"Box bounds are invalid");
}

/* ----------------------------------------------------------------------
   set global box params
   assumes boxlo/hi already set
------------------------------------------------------------------------- */

void Domain::set_global_box()
{
  prd[0] = xprd = boxhi[0] - boxlo[0];
  prd[1] = yprd = boxhi[1] - boxlo[1];
  prd[2] = zprd = boxhi[2] - boxlo[2];
}

/* ----------------------------------------------------------------------
   boundary settings from input script
------------------------------------------------------------------------- */

void Domain::set_boundary(int narg, char **arg)
{
  if (domain->box_exist)
    error->all(FLERR,"Boundary command after simulation box is defined");

  if (narg != 3) error->all(FLERR,"Illegal boundary command");

  char c;
  int m = 0;
  for (int idim = 0; idim < 3; idim++)
    for (int iside = 0; iside < 2; iside++) {
      if (iside == 0) c = arg[idim][0];
      else if (iside == 1 && strlen(arg[idim]) == 1) c = arg[idim][0];
      else c = arg[idim][1];

      if (c == 'o') bflag[m] = OUTFLOW;
      else if (c == 'p') bflag[m] = PERIODIC;
      else if (c == 'r') bflag[m] = REFLECT;
      else if (c == 's') bflag[m] = SURFACE;
      else if (c == 'a') bflag[m] = AXISYM;
      else error->all(FLERR,"Illegal boundary command");

      surf_collide[m] = surf_react[m] = -1;
      m++;
    }

  if (dimension == 2 && (bflag[ZLO] != PERIODIC || bflag[ZHI] != PERIODIC))
    error->all(FLERR,"Z dimension must be periodic for 2d simulation");

  if (bflag[XLO] == AXISYM || bflag[XHI] == AXISYM ||
      bflag[YHI] == AXISYM || bflag[ZLO] == AXISYM || bflag[ZHI] == AXISYM)
    error->all(FLERR,"Only ylo boundary can be axi-symmetric");

  if (bflag[YLO] == AXISYM) {
    axisymmetric = 1;
    if (bflag[YHI] == PERIODIC)
      error->all(FLERR,"Y cannot be periodic for axi-symmetric");
  }

  for (m = 0; m < 6; m += 2)
    if (bflag[m] == PERIODIC || bflag[m+1] == PERIODIC) {
      if (bflag[m] != PERIODIC || bflag[m+1] != PERIODIC)
	error->all(FLERR,"Both sides of boundary must be periodic");
    }
}

/* ----------------------------------------------------------------------
   check whether simulation box is periodic in each dimension
   return dims[DIM] = 1/0 for periodic or not for DIM = 0,1,2
     for 2d simulation ZDIM is periodic
   return 1 if all dims are periodic, 0 if not
------------------------------------------------------------------------- */

int Domain::periodic(int *dims)
{
  dims[0] = dims[1] = dims[2] = 0;
  if (bflag[0] == PERIODIC) dims[0] = 1;
  if (bflag[2] == PERIODIC) dims[1] = 1;
  if (bflag[4] == PERIODIC) dims[2] = 1;
  if (dims[0] && dims[1] && dims[2]) return 1;
  return 0;
}

/* ----------------------------------------------------------------------
   boundary modifications from input script
   apply mods to list of faces
------------------------------------------------------------------------- */

void Domain::boundary_modify(int narg, char **arg)
{
  if (narg < 2) error->all(FLERR,"Illegal bound_modify command");

  int faces[6];
  int nface = 0;

  int iarg = 0;
  while (iarg < 6) {
    if (strcmp(arg[iarg],"xlo") == 0) faces[nface++] = XLO;
    else if (strcmp(arg[iarg],"xhi") == 0) faces[nface++] = XHI;
    else if (strcmp(arg[iarg],"ylo") == 0) faces[nface++] = YLO;
    else if (strcmp(arg[iarg],"yhi") == 0) faces[nface++] = YHI;
    else if (strcmp(arg[iarg],"zlo") == 0) faces[nface++] = ZLO;
    else if (strcmp(arg[iarg],"zhi") == 0) faces[nface++] = ZHI;
    else break;
    iarg++;
  }

  if (nface == 0 || iarg == narg)
    error->all(FLERR,"Illegal bound_modify command");

  if (dimension != 3) {
    for (int i = 0; i < nface; i++)
      if (faces[i] == ZLO || faces[i] == ZHI)
        error->all(FLERR,
                   "Bound_modify cannot alter zlo/zhi faces for 2d system");
  }

  // setting surf_collide[] and surf_react[] indices here vs init()
  // assumes SurfCollide and SurfReact styles are static (never deleted)

  while (iarg < narg) {
    if (strcmp(arg[iarg],"collide") == 0) {
      if (iarg + 2 > narg) error->all(FLERR,"Illegal bound_modify command");
      int index = surf->find_collide(arg[iarg+1]);
      if (index < 0)
        error->all(FLERR,"Bound_modify surf_collide ID is unknown");
      for (int i = 0; i < nface; i++) {
        if (bflag[faces[i]] != SURFACE)
          error->all(FLERR,"Bound_modify surf requires boundary be a surface");
        surf_collide[faces[i]] = index;
      }
      iarg += 2;
    } else if (strcmp(arg[iarg],"react") == 0) {
      if (iarg + 2 > narg) error->all(FLERR,"Illegal bound_modify command");
      int index;
      if (strcmp(arg[iarg+1],"none") == 0) index = -1;
      else {
        index = surf->find_react(arg[iarg+1]);
        if (index < 0)
          error->all(FLERR,"Bound_modify surf_react ID is unknown");
      }
      for (int i = 0; i < nface; i++) {
        if (bflag[faces[i]] != SURFACE)
          error->all(FLERR,"Bound_modify react requires boundary be a surface");
        surf_react[faces[i]] = index;
      }
      iarg += 2;
    } else error->all(FLERR,"Illegal bound_modify command");
  }
}

/* ----------------------------------------------------------------------
   particle ip hits global boundary on face in icell
   called by Update::move()
   xnew = final position of particle at end of move
   return boundary type of global boundary
   return reaction = index of reaction (1 to N) that took place, 0 = no reaction
   if needed, update particle x,v,xnew due to collision
------------------------------------------------------------------------- */

int Domain::collide(Particle::OnePart *&ip, int face, int icell, double *xnew,
                    double &dtremain, Particle::OnePart *&jp, int &reaction)
{
  jp = NULL;
  reaction = 0;

  switch (bflag[face]) {

  // outflow boundary, particle deleted by caller

  case OUTFLOW:
    return OUTFLOW;

  // periodic boundary
  // set x to be on periodic box face
  // adjust xnew by periodic box length

  case PERIODIC:
    {
      double *x = ip->x;

      switch (face) {
      case XLO:
	x[0] = boxhi[0];
	xnew[0] += xprd;
	break;
      case XHI:
	x[0] = boxlo[0];
	xnew[0] -= xprd;
	break;
      case YLO:
	x[1] = boxhi[1];
	xnew[1] += yprd;
	break;
      case YHI:
	x[1] = boxlo[1];
	xnew[1] -= yprd;
	break;
      case ZLO:
	x[2] = boxhi[2];
	xnew[2] += zprd;
	break;
      case ZHI:
	x[2] = boxlo[2];
	xnew[2] -= zprd;
	break;
      }

      return PERIODIC;
    }

  // specular reflection boundary
  // adjust xnew and velocity

  case REFLECT:
    {
      double *v = ip->v;
      double *lo = grid->cells[icell].lo;
      double *hi = grid->cells[icell].hi;
      int dim = face / 2;

      if (face % 2 == 0) {
	xnew[dim] = lo[dim] + (lo[dim]-xnew[dim]);
	v[dim] = -v[dim];
      } else {
	xnew[dim] = hi[dim] - (xnew[dim]-hi[dim]);
	v[dim] = -v[dim];
      }

      return REFLECT;
    }

  // treat global boundary as a surface
  // particle velocity is changed by surface collision model
  // dtremain may be changed by collision model
  // reset all components of xnew, in case dtremain changed
  // if axisymmetric, caller will reset again, including xnew[2]
  // pass -face to collide() to distinguish from surf element collision

  case SURFACE:
    {
      jp = surf->sc[surf_collide[face]]->
<<<<<<< HEAD
        collide(ip,dtremain,-(face+1),norm[face],surf_react[face],reaction);
      
=======
        collide(ip,norm[face],dtremain,surf_react[face],reaction);

>>>>>>> dd764422
      if (ip) {
        double *x = ip->x;
        double *v = ip->v;
        xnew[0] = x[0] + dtremain*v[0];
        xnew[1] = x[1] + dtremain*v[1];
        if (dimension == 3) xnew[2] = x[2] + dtremain*v[2];
      }

      return SURFACE;
    }

  }

  return 0;
}

/* ----------------------------------------------------------------------
   undo the periodic remapping of particle coords
     performed by a previous call to collide()
   called by Update::move() if unable to move particle to a new cell
     that contains the remapped coords
------------------------------------------------------------------------- */

void Domain::uncollide(int face, double *x)
{
  switch (face) {
  case XLO:
    x[0] = boxlo[0];
    break;
  case XHI:
    x[0] = boxhi[0];
    break;
  case YLO:
    x[1] = boxlo[1];
    break;
  case YHI:
    x[1] = boxhi[1];
    break;
  case ZLO:
    x[2] = boxlo[2];
    break;
  case ZHI:
    x[2] = boxhi[2];
    break;
  }
}

/* ----------------------------------------------------------------------
   create a new region
------------------------------------------------------------------------- */

void Domain::add_region(int narg, char **arg)
{
  if (narg < 2) error->all(FLERR,"Illegal region command");

  if (strcmp(arg[1],"delete") == 0) {
    delete_region(narg,arg);
    return;
  }

  if (find_region(arg[0]) >= 0) error->all(FLERR,"Reuse of region ID");

  // extend Region list if necessary

  if (nregion == maxregion) {
    maxregion += DELTAREGION;
    regions = (Region **)
      memory->srealloc(regions,maxregion*sizeof(Region *),"domain:regions");
  }

  // create the Region

  if (strcmp(arg[1],"none") == 0) error->all(FLERR,"Invalid region style");

#define REGION_CLASS
#define RegionStyle(key,Class) \
  else if (strcmp(arg[1],#key) == 0) \
    regions[nregion] = new Class(sparta,narg,arg);
#include "style_region.h"
#undef REGION_CLASS

  else error->all(FLERR,"Unrecognized region style");

  nregion++;
}

/* ----------------------------------------------------------------------
   delete a region
------------------------------------------------------------------------- */

void Domain::delete_region(int narg, char **arg)
{
  if (narg != 2) error->all(FLERR,"Illegal region command");

  int iregion = find_region(arg[0]);
  if (iregion == -1) error->all(FLERR,"Delete region ID does not exist");

  delete regions[iregion];
  regions[iregion] = regions[nregion-1];
  nregion--;
}

/* ----------------------------------------------------------------------
   return region index if name matches existing region ID
   return -1 if no such region
------------------------------------------------------------------------- */

int Domain::find_region(char *name)
{
  for (int iregion = 0; iregion < nregion; iregion++)
    if (strcmp(name,regions[iregion]->id) == 0) return iregion;
  return -1;
}

/* ----------------------------------------------------------------------
   print box info
------------------------------------------------------------------------- */

void Domain::print_box(const char *str)
{
  if (comm->me == 0) {
    if (screen)
      fprintf(screen,"%sorthogonal box = (%g %g %g) to (%g %g %g)\n",
	      str,boxlo[0],boxlo[1],boxlo[2],boxhi[0],boxhi[1],boxhi[2]);
    if (logfile)
      fprintf(logfile,"%sorthogonal box = (%g %g %g) to (%g %g %g)\n",
	      str,boxlo[0],boxlo[1],boxlo[2],boxhi[0],boxhi[1],boxhi[2]);
  }
}<|MERGE_RESOLUTION|>--- conflicted
+++ resolved
@@ -99,7 +99,6 @@
         error->all(FLERR,"Box boundary not assigned a surf_collide ID");
   }
 
-<<<<<<< HEAD
   // if a SURFACE boundary is assigned a reaction model
   // then its collision model must allow reactions
 
@@ -107,7 +106,9 @@
     if (surf_react[i] >= 0 && surf->sc[surf_collide[i]]->allowreact == 0)
       error->all(FLERR,"Box face with reaction model, "
                  "but collision model does not allow reactions");
-=======
+
+  // test for grid cutoff too long
+
   int cutflag = 0;
   if (bflag[0] == PERIODIC && grid->cutoff > xprd) cutflag = 1;
   if (bflag[2] == PERIODIC && grid->cutoff > yprd) cutflag = 1;
@@ -115,7 +116,6 @@
     cutflag = 1;
   if (cutflag) error->all(FLERR,"Grid cutoff is longer than "
                           "box length in a periodic dimension");
->>>>>>> dd764422
 
   // surfreactany = 1 if any face has surface reactions assigned to it
 
@@ -373,13 +373,8 @@
   case SURFACE:
     {
       jp = surf->sc[surf_collide[face]]->
-<<<<<<< HEAD
         collide(ip,dtremain,-(face+1),norm[face],surf_react[face],reaction);
-      
-=======
-        collide(ip,norm[face],dtremain,surf_react[face],reaction);
-
->>>>>>> dd764422
+
       if (ip) {
         double *x = ip->x;
         double *v = ip->v;
