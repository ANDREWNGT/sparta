/* ----------------------------------------------------------------------
   SPARTA - Stochastic PArallel Rarefied-gas Time-accurate Analyzer
   http://sparta.sandia.gov
   Steve Plimpton, sjplimp@sandia.gov
   Michael Gallis, magalli@sandia.gov
   Sandia National Laboratories

   Copyright (2014) Sandia Corporation.  Under the terms of Contract
   DE-AC04-94AL85000 with Sandia Corporation, the U.S. Government retains
   certain rights in this software.  This software is distributed under 
   the GNU General Public License.

   See the README file in the top-level SPARTA directory.
------------------------------------------------------------------------- */

#ifndef SPARTA_SURF_H
#define SPARTA_SURF_H

#include "stdio.h"
#include "pointers.h"
#include "hash3.h"
#include "hashlittle.h"

namespace SPARTA_NS {

class Surf : protected Pointers {
 public:
  int exist;                // 1 if any surfaces are defined, else 0
  int implicit;             // 1 = implicit surfs, 0 = explicit surfs
  int distributed;          // 1 = surfs spread across procs (exp or impl)
                            // 0 = each proc owns all
  int surf_collision_check; // flag for whether init() check is required
                            // for assign of collision models to surfs

  double bblo[3],bbhi[3];   // bounding box around surfs
  int tally_comm;           // style of comm for surf tallies

  int nreact_one;           // surface reactions in current step
  bigint nreact_running;    // running count of surface reactions

  int ngroup;               // # of defined groups
  char **gnames;            // name of each group
  int *bitmask;             // one-bit mask for each group
  int *inversemask;         // inverse mask for each group

  // surf data structs
  // explicit, all: each proc owns all surfs
  //   nlocal = Nsurf, nghost = 0, tris = all surfs
  //   nown = Nsurf/P, mytris = NULL
  // explicit, distributed: each proc owns N/P surfs
  //   nlocal/nghost = surfs in owned/ghost grid cells, tris = nloc+ngh surfs
  //   nown = Nsurf/P, mytris = surfs I uniquely own
  // implicit, distributed: each proc owns surfs in its owned grid cells
  //   nlocal = surfs in owned grid cells, nghost = surfs in ghost grid cells
  //   nown = nlocal, mytris = NULL

  bigint nsurf;             // total # of surf elements, lines or tris

  struct Line {
    surfint id;             // unique ID for explicit surf
                            // cell ID for implicit surf
    int type,mask;          // type and mask of the surf
    int isc,isr;            // index of surface collision and reaction models
                            // -1 if unassigned
    double p1[3],p2[3];     // end points of line segment
                            // rhand rule: Z x (p2-p1) = outward normal
    double norm[3];         // outward normal to line segment
  };

  struct Tri {
    surfint id;             // unique ID for explicit surf
                            // cell ID for implicit surf
    int type,mask;          // type and mask of the surf
    int isc,isr;            // index of surface collision and reaction models
                            // -1 if unassigned
    double p1[3],p2[3],p3[3];  // corner points of triangle
                            // rhand rule: (p2-p1) x (p3-p1) = outward normal
    double norm[3];         // outward normal to triangle
  };

  Line *lines;              // list of lines for surface collisions
  Tri *tris;                // list of tris for surface collisions
  int nlocal;               // # of lines or tris
                            // explicit, all: nlocal = nsurf
                            // explicit, distributed: 
                            //   surfs which overlap my owned grid cells
                            // implicit: surfs within my owned grid cells
  int nghost;               // # of ghost surfs I store for collisions
                            // explicit, all: nghost = 0
                            // explicit, distributed: 
                            //   surfs which overlap my ghost grid cells
                            // implicit: surfs within my ghost grid cells
  int nmax;                 // max length of lines/tris vecs

  Line *mylines;            // list of lines assigned uniquely to me
                            //   only for explicit, distributed
  Tri *mytris;              // list of tris assigned uniquely to me
                            //   only for explicit, distributed
  int nown;                 // # of lines or tris I own uniquely
  int maxown;               // max length of owned lines/tris vecs

  Line *tmplines;           // list of temporary lines, filled by ReadSurf
  Tri *tmptris;             // list of temporary tris, filled by ReadSurf
  int ntmp;                 // # of temporary surfs
  int nmaxtmp;              // max size of tmplines/tmptris

  int nsc,nsr;              // # of surface collision and reaction models
  class SurfCollide **sc;   // list of surface collision models
  class SurfReact **sr;     // list of surface reaction models

  int pushflag;             // set to 1 to push surf pts near grid cell faces
  double pushlo,pushhi;     // lo/hi ranges to push on
  double pushvalue;         // new position to push to

#include "hash_options.h"

#ifdef SPARTA_MAP
  typedef std::map<surfint,int> MySurfHash;
  typedef std::map<OnePoint2d,int> MyHashPoint;
  typedef std::map<OnePoint2d,int>::iterator MyPointIt;
  typedef std::map<TwoPoint3d,int> MyHash2Point;
  typedef std::map<TwoPoint3d,int>::iterator My2PointIt;#
  typedef std::map<cellint,int> MyCellHash;
#elif defined SPARTA_UNORDERED_MAP
  typedef std::unordered_map<surfint,int> MySurfHash;
  typedef std::unordered_map<OnePoint2d,int,OnePoint2dHash> MyHashPoint;
  typedef std::unordered_map<OnePoint2d,int,OnePoint2dHash>::iterator MyPointIt;
  typedef std::unordered_map<TwoPoint3d,int,TwoPoint3dHash> MyHash2Point;
  typedef std::unordered_map<TwoPoint3d,int,TwoPoint3dHash>::iterator My2PointIt;
  typedef std::unordered_map<cellint,int> MyCellHash;
#else
  typedef std::tr1::unordered_map<surfint,int> MySurfHash;
  typedef std::tr1::unordered_map<OnePoint2d,int,OnePoint2dHash> MyHashPoint;
  typedef std::tr1::unordered_map<OnePoint2d,int,OnePoint2dHash>::
    iterator MyPointIt;
  typedef std::tr1::unordered_map<TwoPoint3d,int,TwoPoint3dHash> MyHash2Point;
  typedef std::tr1::unordered_map<TwoPoint3d,int,TwoPoint3dHash>::
    iterator My2PointIt;
  typedef std::tr1::unordered_map<cellint,int> MyCellHash;
#endif

  MySurfHash *hash;           // hash for nlocal surf IDs
  int hashfilled;             // 1 if hash is filled with surf IDs

  Surf(class SPARTA *);
  ~Surf();
  void global(char *);
  void modify_params(int, char **);
  void init();
  void clear();
  void remove_ghosts();
  void add_line(surfint, int, double *, double *);
  void add_line_copy(int, Line *);
  void add_line_own(surfint, int, double *, double *);
  void add_line_temporary(surfint, int, double *, double *);
  void add_tri(surfint, int, double *, double *, double *);
  void add_tri_copy(int, Tri *);
  void add_tri_own(surfint, int, double *, double *, double *);
  void add_tri_own_clip(surfint, int, double *, double *, double *);
  void add_tri_temporary(surfint, int, double *, double *, double *);
  void rehash();
  void setup_owned();
  void setup_bbox();

  void compute_line_normal(int);
  void compute_tri_normal(int);
  void quad_corner_point(int, double *, double *, double *);
  void hex_corner_point(int, double *, double *, double *);

  double line_size(int);
  double line_size(Line *);
  double line_size(double *, double *);
  double axi_line_size(int);
  double axi_line_size(Line *);
  double tri_size(int, double &);
  double tri_size(Tri *, double &);
  double tri_size(double *, double *, double *, double &);

  void check_watertight_2d();
  void check_watertight_3d();
  void check_point_inside(int);
  void check_point_near_surf_2d();
  void check_point_near_surf_3d();

  void output_extent(int);
  double shortest_line(int);
  void smallest_tri(int, double &, double &);

  void add_collide(int, char **);
  int find_collide(const char *);
  void add_react(int, char **);
  int find_react(const char *);

  void group(int, char **);
  int add_group(const char *);
  int find_group(const char *);
  
<<<<<<< HEAD
  void compress_implicit_rebalance();
=======
  void compress_rebalance_explicit();
  void compress_rebalance_implicit();
  void reset_csurfs_implicit();
>>>>>>> eef1dcc6

  void collate_vector(int, surfint *, double *, int, double *);
  void collate_vector_reduce(int, surfint *, double *, int, double *);
  void collate_vector_rendezvous(int, surfint *, double *, int, double *);
<<<<<<< HEAD

  void collate_array(int, int, surfint *, double **, double **);
  void collate_array_reduce(int, int, surfint *, double **, double **);
  void collate_array_rendezvous(int, int, surfint *, double **, double **);

  void collate_vector_implicit(int, surfint *, double *, double *);
  void collate_array_implicit(int, int, surfint *, double **, double **);
=======

  void collate_array(int, int, surfint *, double **, double **);
  void collate_array_reduce(int, int, surfint *, double **, double **);
  void collate_array_rendezvous(int, int, surfint *, double **, double **);

  void redistribute_lines_clip(int, int);
  void redistribute_lines_temporary(int);
  void redistribute_tris_clip(int, int);
  void redistribute_tris_temporary(int);
>>>>>>> eef1dcc6

  void write_restart(FILE *);
  void read_restart(FILE *);
  virtual void grow(int);
  virtual void grow_own(int);
  virtual void grow_temporary(int);
  bigint memory_usage();

 protected:
  int me,nprocs;
  int maxsc;                // max # of models in sc
  int maxsr;                // max # of models in sr
  
  // collate vector rendezvous data

  struct InRvousVec {
    surfint id;             // surface ID
    double value;           // compute value
  };

  double *out_rvous;
  int ncol_rvous;

  // watertight rendezvous data

  struct InRvousPoint {
    double x[2];            // 2d point coords
    int which;              // 1 for first endpoint, 2 for second endpoint
  };

  struct InRvousEdge {
    double x1[3],x2[3];     // 3d edge point coords
    int which;              // 1 for forward order, 2 for reverse order
  };

  // union data struct for packing 32-bit and 64-bit ints into double bufs
  // this avoids aliasing issues by having 2 pointers (double,int)
  //   to same buf memory
  // constructor for 32-bit int prevents compiler
  //   from possibly calling the double constructor when passed an int
  // copy to a double *buf:
  //   buf[m++] = ubuf(foo).d, where foo is a 32-bit or 64-bit int
  // copy from a double *buf:
  //   foo = (int) ubuf(buf[m++]).i;, where (int) or (tagint) match foo
  //   the cast prevents compiler warnings about possible truncation

  union ubuf {
    double d;
    int64_t i;
    ubuf(double arg) : d(arg) {}
    ubuf(int64_t arg) : i(arg) {}
    ubuf(int arg) : i(arg) {}
  };

  // private methods
  
  void point_line_compare(double *, double *, double *, double, int &, int &);
  void point_tri_compare(double *, double *, double *, double *, double *,
                         double, int &, int &, int, int, int);

  void collate_vector_allreduce(int, int *, double *, int, double *);
  void collate_vector_irregular(int, int *, double *, int, double *);
  void collate_array_allreduce(int, int, int *, double **, double **);
  void collate_array_irregular(int, int, int *, double **, double **);

  void check_watertight_2d_all();
  void check_watertight_2d_distributed();
  void check_watertight_3d_all();
  void check_watertight_3d_distributed();

  // callback functions for rendezvous communication
 
  static int rendezvous_vector(int, char *, int &, int *&, char *&, void *);
  static int rendezvous_array(int, char *, int &, int *&, char *&, void *);
  static int rendezvous_implicit(int, char *, int &, int *&, char *&, void *);
  static int rendezvous_watertight_2d(int, char *, 
                                      int &, int *&, char *&, void *);
  static int rendezvous_watertight_3d(int, char *, 
                                      int &, int *&, char *&, void *);
  static int rendezvous_lines(int, char *, 
                              int &, int *&, char *&, void *);
  static int rendezvous_tris(int, char *, 
                             int &, int *&, char *&, void *);
};

}

#endif

/* ERROR/WARNING messages:

E: Illegal ... command

Self-explanatory.  Check the input script syntax and compare to the
documentation for the command.  You can use -echo screen as a
command-line option when running SPARTA to see the offending line.

E: Could not find surf_modify surf-ID

Self-explanatory.

E: Could not find surf_modify sc-ID

Self-explanatory.

E: %d surface elements not assigned to a collision model

All surface elements must be assigned to a surface collision model via
the surf_modify command before a simulation is perforemd.

E: Reuse of surf_collide ID

A surface collision model ID cannot be used more than once.

E: Invalid surf_collide style

Self-explanatory.

*/<|MERGE_RESOLUTION|>--- conflicted
+++ resolved
@@ -195,36 +195,23 @@
   int add_group(const char *);
   int find_group(const char *);
   
-<<<<<<< HEAD
   void compress_implicit_rebalance();
-=======
-  void compress_rebalance_explicit();
-  void compress_rebalance_implicit();
-  void reset_csurfs_implicit();
->>>>>>> eef1dcc6
+  void compress_explicit_rebalance();
 
   void collate_vector(int, surfint *, double *, int, double *);
   void collate_vector_reduce(int, surfint *, double *, int, double *);
   void collate_vector_rendezvous(int, surfint *, double *, int, double *);
-<<<<<<< HEAD
 
   void collate_array(int, int, surfint *, double **, double **);
   void collate_array_reduce(int, int, surfint *, double **, double **);
   void collate_array_rendezvous(int, int, surfint *, double **, double **);
-
   void collate_vector_implicit(int, surfint *, double *, double *);
   void collate_array_implicit(int, int, surfint *, double **, double **);
-=======
-
-  void collate_array(int, int, surfint *, double **, double **);
-  void collate_array_reduce(int, int, surfint *, double **, double **);
-  void collate_array_rendezvous(int, int, surfint *, double **, double **);
 
   void redistribute_lines_clip(int, int);
   void redistribute_lines_temporary(int);
   void redistribute_tris_clip(int, int);
   void redistribute_tris_temporary(int);
->>>>>>> eef1dcc6
 
   void write_restart(FILE *);
   void read_restart(FILE *);
