/* ----------------------------------------------------------------------
   SPARTA - Stochastic PArallel Rarefied-gas Time-accurate Analyzer
   http://sparta.sandia.gov
   Steve Plimpton, sjplimp@sandia.gov, Michael Gallis, magalli@sandia.gov
   Sandia National Laboratories

   Copyright (2014) Sandia Corporation.  Under the terms of Contract
   DE-AC04-94AL85000 with Sandia Corporation, the U.S. Government retains
   certain rights in this software.  This software is distributed under 
   the GNU General Public License.

   See the README file in the top-level SPARTA directory.
------------------------------------------------------------------------- */

#include "spatype.h"
#include "mpi.h"
#include "stdlib.h"
#include "string.h"
#include "fix_ave_surf.h"
#include "surf.h"
#include "particle.h"
#include "update.h"
#include "domain.h"
#include "comm.h"
#include "modify.h"
#include "compute.h"
#include "input.h"
#include "variable.h"
#include "memory.h"
#include "error.h"
#include "sparta_masks.h"

using namespace SPARTA_NS;

enum{COMPUTE,FIX,VARIABLE};
enum{ONE,RUNNING};

#define INVOKED_PER_SURF 32
#define DELTA 8;

/* ---------------------------------------------------------------------- */

FixAveSurf::FixAveSurf(SPARTA *sparta, int narg, char **arg) :
  Fix(sparta, narg, arg)
{
  if (narg < 7) error->all(FLERR,"Illegal fix ave/surf command");

  if (surf->implicit) 
    error->all(FLERR,"Cannot use fix ave/surf with implicit surfs");

  int igroup = surf->find_group(arg[2]);
  if (igroup < 0) error->all(FLERR,"Could not find fix ave/surf group ID");
  groupbit = surf->bitmask[igroup];

  nevery = atoi(arg[3]);
  nrepeat = atoi(arg[4]);
  per_surf_freq = atoi(arg[5]);

  time_depend = 1;

  // scan values, then read options

  nvalues = 0;

  int iarg = 6;
  while (iarg < narg) {
    if ((strncmp(arg[iarg],"c_",2) == 0) || 
	(strncmp(arg[iarg],"f_",2) == 0) || 
	(strncmp(arg[iarg],"v_",2) == 0)) {
      nvalues++;
      iarg++;
    } else break;
  }

  if (nvalues == 0) error->all(FLERR,"No values in fix ave/surf command");

  options(iarg,narg,arg);

  // expand args if any have wildcard character "*"
  // this can reset nvalues

  int expand = 0;
  char **earg;
  nvalues = input->expand_args(nvalues,&arg[6],1,earg);

  if (earg != &arg[6]) expand = 1;
  arg = earg;

  // parse values

  which = new int[nvalues];
  argindex = new int[nvalues];
  value2index = new int[nvalues];
  ids = new char*[nvalues];

  for (int i = 0; i < nvalues; i++) {
    if (arg[i][0] == 'c') which[i] = COMPUTE;
    else if (arg[i][0] == 'f') which[i] = FIX;
    else if (arg[i][0] == 'v') which[i] = VARIABLE;

    int n = strlen(arg[i]);
    char *suffix = new char[n];
    strcpy(suffix,&arg[i][2]);

    char *ptr = strchr(suffix,'[');
    if (ptr) {
      if (suffix[strlen(suffix)-1] != ']')
        error->all(FLERR,"Illegal fix ave/surf command");
      argindex[i] = atoi(ptr+1);
      *ptr = '\0';
    } else argindex[i] = 0;

    n = strlen(suffix) + 1;
    ids[i] = new char[n];
    strcpy(ids[i],suffix);
    delete [] suffix;
  }

  // if wildcard expansion occurred, free earg memory from expand_args()
  // wait to do this until after file comment lines are printed

  if (expand) {
    for (int i = 0; i < nvalues; i++) delete [] earg[i];
    memory->sfree(earg);
  }

  // setup and error check
  // for fix inputs, check that fix frequency is acceptable

  if (nevery <= 0 || nrepeat <= 0 || per_surf_freq <= 0)
    error->all(FLERR,"Illegal fix ave/surf command");
  if (per_surf_freq % nevery || (nrepeat-1)*nevery >= per_surf_freq)
    error->all(FLERR,"Illegal fix ave/surf command");

  for (int i = 0; i < nvalues; i++) {
    if (which[i] == COMPUTE) {
      int icompute = modify->find_compute(ids[i]);
      if (icompute < 0)
	error->all(FLERR,"Compute ID for fix ave/surf does not exist");
      if (modify->compute[icompute]->per_surf_flag == 0)
	error->all(FLERR,
		   "Fix ave/surf compute does not calculate per-surf values");
      if (argindex[i] == 0 && 
	  modify->compute[icompute]->size_per_surf_cols != 0)
	error->all(FLERR,"Fix ave/surf compute does not "
		   "calculate a per-surf vector");
      if (argindex[i] && modify->compute[icompute]->size_per_surf_cols == 0)
	error->all(FLERR,"Fix ave/surf compute does not "
		   "calculate a per-surf array");
      if (argindex[i] && 
	  argindex[i] > modify->compute[icompute]->size_per_surf_cols)
	error->all(FLERR,"Fix ave/surf compute array is accessed out-of-range");

    } else if (which[i] == FIX) {
      int ifix = modify->find_fix(ids[i]);
      if (ifix < 0)
	error->all(FLERR,"Fix ID for fix ave/surf does not exist");
      if (modify->fix[ifix]->per_surf_flag == 0)
	error->all(FLERR,"Fix ave/surf fix does not calculate per-surf values");
      if (argindex[i] == 0 && modify->fix[ifix]->size_per_surf_cols != 0)
	error->all(FLERR,
		   "Fix ave/surf fix does not calculate a per-surf vector");
      if (argindex[i] && modify->fix[ifix]->size_per_surf_cols == 0)
	error->all(FLERR,
		   "Fix ave/surf fix does not calculate a per-surf array");
      if (argindex[i] && argindex[i] > modify->fix[ifix]->size_per_surf_cols)
	error->all(FLERR,"Fix ave/surf fix array is accessed out-of-range");
      if (nevery % modify->fix[ifix]->per_surf_freq)
	error->all(FLERR,
		   "Fix for fix ave/surf not computed at compatible time");

    } else if (which[i] == VARIABLE) {
      int ivariable = input->variable->find(ids[i]);
      if (ivariable < 0)
	error->all(FLERR,"Variable name for fix ave/surf does not exist");
      if (input->variable->surf_style(ivariable) == 0)
	error->all(FLERR,"Fix ave/surf variable is not surf-style variable");
    }
  }

  // if any input is a compute, all must be

  int cflag = 0;
  for (int i = 0; i < nvalues; i++)
    if (which[i] == COMPUTE) cflag++;

  if (cflag && cflag != nvalues)
    error->all(FLERR,"Fix ave/surf inputs must be all computes or no computes");

  // this fix produces either a per-surf vector or array

  per_surf_flag = 1;
  if (nvalues == 1) size_per_surf_cols = 0;
  else size_per_surf_cols = nvalues;

  // allocate accumulators for owned surfaces
  // if ave = RUNNING, allocate extra set of accvec/accarray

  nown = surf->nown;
  memory->create(masks,nown,"ave/surf:masks");

  if (cflag) {
    bufvec = NULL;
    bufarray = NULL;
    if (nvalues == 1) memory->create(bufvec,nown,"ave/surf:bufvec");
    else memory->create(bufarray,nown,nvalues,"ave/surf:bufarray");
  }

  if (nvalues == 1) memory->create(vector_surf,nown,"ave/surf:vector_surf");
  else memory->create(array_surf,nown,nvalues,"ave/surf:array_surf");

  if (ave == RUNNING) {
    if (nvalues == 1) memory->create(accvec,nown,"ave/surf:accvec");
    else memory->create(accarray,nown,nvalues,"ave/surf:accarray");
  } else {
    if (nvalues == 1) accvec = vector_surf;
    else accarray = array_surf;
  }

  // tally accumulators

  ntally = maxtally = 0;
  tally2surf = NULL;
  vec_tally = NULL;
  array_tally = NULL;

  // zero accumulators one time if ave = RUNNING

  if (ave == RUNNING) {
    if (nvalues == 1)
      for (int i = 0; i < nown; i++)
	accvec[i] = 0.0;
    else {
      int m;
      for (int i = 0; i < nown; i++)
	for (m = 0; m < nvalues; m++)
	  accarray[i][m] = 0.0;
    }
  }

  // zero vector/array since dump may access it on timestep 0
  // zero vector/array since a variable may access it before first run

  if (nvalues == 1) {
    for (int i = 0; i < nown; i++)
      vector_surf[i] = 0.0;
  } else {
    int m;
    for (int i = 0; i < nown; i++)
      for (m = 0; m < nvalues; m++)
	array_surf[i][m] = 0.0;
  }

  // set surf element masks for owned surfs

  if (surf->distributed) {
    if (domain->dimension == 2) {
      Surf::Line *lines = surf->mylines;
      for (int i = 0; i < nown; i++)
        masks[i] = lines[i].mask;
    } else {
      Surf::Tri *tris = surf->mytris;
      for (int i = 0; i < nown; i++)
      masks[i] = tris[i].mask;
    }

  } else {
    int me = comm->me;
    int nprocs = comm->nprocs;
    int nsurf = surf->nsurf;
    int m = 0;
    if (domain->dimension == 2) {
      Surf::Line *lines = surf->lines;
      for (int i = me; i < nsurf; i += nprocs)
        masks[m++] = lines[i].mask;
    } else {
      Surf::Tri *tris = surf->tris;
      for (int i = me; i < nsurf; i += nprocs)
        masks[m++] = tris[i].mask;
    }
  }

  // nvalid = next step on which end_of_step does something
  // add nvalid to all computes that store invocation times
  // since don't know a priori which are invoked by this fix
  // once in end_of_step() can set timestep for ones actually invoked

  nsample = 0;
  irepeat = 0;
  nvalid = nextvalid();
  modify->addstep_compute_all(nvalid);

<<<<<<< HEAD
  datamask_read = EMPTY_MASK;
  datamask_modify = EMPTY_MASK;
=======
  // hash for mapping surfIDs to tally indices

  hash = new MyHash;
>>>>>>> 8965df54
}

/* ---------------------------------------------------------------------- */

FixAveSurf::~FixAveSurf()
{
  delete [] which;
  delete [] argindex;
  delete [] value2index;
  for (int i = 0; i < nvalues; i++) delete [] ids[i];
  delete [] ids;

  memory->destroy(bufvec);
  memory->destroy(bufarray);
  memory->destroy(masks);

  if (nvalues == 1) memory->destroy(vector_surf);
  else memory->destroy(array_surf);
  if (ave == RUNNING) {
    if (nvalues == 1) memory->destroy(accvec);
    else memory->destroy(accarray);
  }

  memory->destroy(tally2surf);
  memory->destroy(vec_tally);
  memory->destroy(array_tally);

  delete hash;
}

/* ---------------------------------------------------------------------- */

int FixAveSurf::setmask()
{
  int mask = 0;
  mask |= END_OF_STEP;
  return mask;
}

/* ---------------------------------------------------------------------- */

void FixAveSurf::init()
{
  // set indices and check validity of all computes,fixes,variables

  for (int m = 0; m < nvalues; m++) {
    if (which[m] == COMPUTE) {
      int icompute = modify->find_compute(ids[m]);
      if (icompute < 0)
	error->all(FLERR,"Compute ID for fix ave/surf does not exist");
      value2index[m] = icompute;
      
    } else if (which[m] == FIX) {
      int ifix = modify->find_fix(ids[m]);
      if (ifix < 0) 
	error->all(FLERR,"Fix ID for fix ave/surf does not exist");
      value2index[m] = ifix;

    } else if (which[m] == VARIABLE) {
      int ivariable = input->variable->find(ids[m]);
      if (ivariable < 0) 
	error->all(FLERR,"Variable name for fix ave/surf does not exist");
      value2index[m] = ivariable;

    } else value2index[m] = -1;
  }
}

/* ----------------------------------------------------------------------
   only does something if nvalid = current timestep
------------------------------------------------------------------------- */

void FixAveSurf::setup()
{
  end_of_step();
}

/* ---------------------------------------------------------------------- */

void FixAveSurf::end_of_step()
{
  int i,j,k,m,n,isurf,itally;
  surfint surfID;
  double *vec;

  // skip if not step which requires doing something

  bigint ntimestep = update->ntimestep;
  if (ntimestep != nvalid) return;

  // zero accumulators if ave = ONE and first sample

  if (ave == ONE && irepeat == 0) {
    if (nvalues == 1)
      for (i = 0; i < nown; i++)
	accvec[i] = 0.0;
    else
      for (i = 0; i < nown; i++)
	for (m = 0; m < nvalues; m++)
	  accarray[i][m] = 0.0;
  }

  // clear hash of tallied surf IDs if first sample

  if (irepeat == 0) {
    hash->clear();
    ntally = 0;
  }

  // accumulate results of computes,fixes,variables
  // compute/fix/variable may invoke computes so wrap with clear/add

  modify->clearstep_compute();

  for (m = 0; m < nvalues; m++) {
    n = value2index[m];
    j = argindex[m];

    // do not invoke compute_per_surf(), just access tallies
    
    if (which[m] == COMPUTE) {
      Compute *compute = modify->compute[n];
      if (!(compute->invoked_flag & INVOKED_PER_SURF)) {
        compute->compute_per_surf();
        compute->invoked_flag |= INVOKED_PER_SURF;
      }
      surfint *tally2surf_compute;
      int ntally_compute = compute->tallyinfo(tally2surf_compute);
      
      if (j == 0) {
        double *vector = compute->vector_surf_tally;
        if (nvalues == 1) {
          for (i = 0; i < ntally_compute; i++) {
            surfID = tally2surf_compute[i];
            if (hash->find(surfID) != hash->end()) itally = (*hash)[surfID];
            else {
              if (ntally == maxtally) grow_tally();
              itally = ntally;
              (*hash)[surfID] = itally;
              tally2surf[itally] = surfID;
              vec_tally[itally] = 0.0;
              ntally++;
            }
            vec_tally[itally] += vector[i];
          }
        } else {
          for (i = 0; i < ntally_compute; i++) {
            surfID = tally2surf_compute[i];
            if (hash->find(surfID) != hash->end()) itally = (*hash)[surfID];
            else {
              if (ntally == maxtally) grow_tally();
              itally = ntally;
              (*hash)[surfID] = itally;
              tally2surf[itally] = surfID;
              vec = array_tally[itally];
              for (k = 0; k < nvalues; k++) vec[k] = 0.0;
              ntally++;
            }
            array_tally[itally][m] += vector[i];
          }
        }
      } else {
        int jm1 = j - 1;
        double **array = compute->array_surf_tally;
        if (nvalues == 1) {
          for (i = 0; i < ntally_compute; i++) {
            surfID = tally2surf_compute[i];
            if (hash->find(surfID) != hash->end()) itally = (*hash)[surfID];
            else {
              if (ntally == maxtally) grow_tally();
              itally = ntally;
              (*hash)[surfID] = itally;
              tally2surf[itally] = surfID;
              vec_tally[itally] = 0.0;
              ntally++;
            }
            vec_tally[itally] += array[i][jm1];
          }
        } else {
          for (i = 0; i < ntally_compute; i++) {
            surfID = tally2surf_compute[i];
            if (hash->find(surfID) != hash->end()) itally = (*hash)[surfID];
            else {
              if (ntally == maxtally) grow_tally();
              itally = ntally;
              (*hash)[surfID] = itally;
              tally2surf[itally] = surfID;
              vec = array_tally[itally];
              for (k = 0; k < nvalues; k++) vec[k] = 0.0;
              ntally++;
            }
            array_tally[itally][m] += array[i][jm1];
          }
        }
      }
      
    // access fix fields, guaranteed to be ready

    } else if (which[m] == FIX) {
      if (j == 0) {
        double *fix_vector = modify->fix[n]->vector_surf;
        if (nvalues == 1)
          for (i = 0; i < nown; i++) accvec[i] += fix_vector[i];
        else
          for (i = 0; i < nown; i++) accarray[i][m] += fix_vector[i];
      } else {
        int jm1 = j - 1;
        double **fix_array = modify->fix[n]->array_surf;
        if (nvalues == 1) 
          for (i = 0; i < nown; i++) accvec[i] += fix_array[i][jm1];
        else
          for (i = 0; i < nown; i++) accarray[i][m] += fix_array[i][jm1];
      }

    // evaluete surf-style variable
      
    } else if (which[m] == VARIABLE) {
    }
  }

  // done if irepeat < nrepeat
  // else reset irepeat and nvalid

  nsample++;
  irepeat++;
  if (irepeat < nrepeat) {
    nvalid += nevery;
    modify->addstep_compute(nvalid);
    return;
  }

  irepeat = 0;
  nvalid = ntimestep+per_surf_freq - (nrepeat-1)*nevery;
  modify->addstep_compute(nvalid);

  // for values from computes, 
  //   invoke surf->collate() on tallies this fix stores for multiple steps
  //   this merges tallies to owned surf elements

  if (which[0] == COMPUTE) {
    if (nvalues == 1) {
      surf->collate_vector(ntally,tally2surf,vec_tally,1,bufvec);
      for (i = 0; i < nown; i++) accvec[i] += bufvec[i];
    } else {
      surf->collate_array(ntally,nvalues,tally2surf,array_tally,bufarray);
      for (i = 0; i < nown; i++)
        for (m = 0; m < nvalues; m++)
          accarray[i][m] += bufarray[i][m];
    }
  }

  // normalize the accumulators for output on Nfreq timestep
  // everything is just normalized by # of samples

  if (ave == ONE) {
    if (nvalues == 1)
      for (i = 0; i < nown; i++) vector_surf[i] /= nsample;
    else
      for (i = 0; i < nown; i++)
        for (m = 0; m < nvalues; m++)
          array_surf[i][m] /= nsample;
  } else {
    if (nvalues == 1)
      for (i = 0; i < nown; i++)
        vector_surf[i] = accvec[i]/nsample;
    else
      for (i = 0; i < nown; i++)
        for (m = 0; m < nvalues; m++)
          array_surf[i][m] = accarray[i][m]/nsample;
  }

  // set values for surfs not in group to zero

  if (groupbit != 1) {
    if (nvalues == 1) {
      for (i = 0; i < nown; i++)
        if (!(masks[i] & groupbit)) vector_surf[i] = 0.0;
    } else {
      for (i = 0; i < nown; i++)
        if (!(masks[i] & groupbit))
          for (m = 0; m < nvalues; m++) array_surf[i][m] = 0.0;
    }
  }

  // reset nsample if ave = ONE

  if (ave == ONE) nsample = 0;
}

/* ----------------------------------------------------------------------
   parse optional args
------------------------------------------------------------------------- */

void FixAveSurf::options(int iarg, int narg, char **arg)
{
  // option defaults

  ave = ONE;

  // optional args

  while (iarg < narg) {
    if (strcmp(arg[iarg],"ave") == 0) {
      if (iarg+2 > narg) error->all(FLERR,"Illegal fix ave/surf command");
      if (strcmp(arg[iarg+1],"one") == 0) ave = ONE;
      else if (strcmp(arg[iarg+1],"running") == 0) ave = RUNNING;
      else error->all(FLERR,"Illegal fix ave/surf command");
      iarg += 2;
    } else error->all(FLERR,"Illegal fix ave/surf command");
  }
}

/* ---------------------------------------------------------------------- */

void FixAveSurf::grow_tally()
{
  maxtally += DELTA;
  memory->grow(tally2surf,maxtally,"ave/surf:tally2surf");
  if (nvalues == 1)
    memory->grow(vec_tally,maxtally,"ave/surf:vec_tally");
  else
    memory->grow(array_tally,maxtally,nvalues,"ave/surf:array_tally");
}

/* ----------------------------------------------------------------------
   memory usage of accumulators
------------------------------------------------------------------------- */

double FixAveSurf::memory_usage()
{
  double bytes = 0.0;
  bytes += nown*nvalues * sizeof(double);
  if (ave == RUNNING) bytes += nown*nvalues * sizeof(double);
  return bytes;
}

/* ----------------------------------------------------------------------
   calculate nvalid = next step on which end_of_step does something
   can be this timestep if multiple of nfreq and nrepeat = 1
   else backup from next multiple of nfreq
------------------------------------------------------------------------- */

bigint FixAveSurf::nextvalid()
{
  bigint nvalid = (update->ntimestep/per_surf_freq)*per_surf_freq + 
    per_surf_freq;
  if (nvalid-per_surf_freq == update->ntimestep && nrepeat == 1)
    nvalid = update->ntimestep;
  else
    nvalid -= (nrepeat-1)*nevery;
  if (nvalid < update->ntimestep) nvalid += per_surf_freq;
  return nvalid;
}<|MERGE_RESOLUTION|>--- conflicted
+++ resolved
@@ -290,14 +290,12 @@
   nvalid = nextvalid();
   modify->addstep_compute_all(nvalid);
 
-<<<<<<< HEAD
+  // hash for mapping surfIDs to tally indices
+
+  hash = new MyHash;
+
   datamask_read = EMPTY_MASK;
   datamask_modify = EMPTY_MASK;
-=======
-  // hash for mapping surfIDs to tally indices
-
-  hash = new MyHash;
->>>>>>> 8965df54
 }
 
 /* ---------------------------------------------------------------------- */
